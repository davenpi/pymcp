"""
Test the fundamental types in a way that logically groups related types together.
For example, test initialization-related types together, tools-related types together,
etc.

We want to test:

1. Round-trip - proving that serializing and deserializing the types works
2. Wire format compliance - proving spec adherence
3. Edges cases - proving robustness
4. Type safety - proving error handling works and developer experience is seamless
"""

import copy

import pytest
from pydantic import ValidationError

from mcp.new_types import (
    JSONRPC_VERSION,
    PROTOCOL_VERSION,
    Annotations,
    CancelledNotification,
    ClientCapabilities,
    Error,
    Implementation,
    InitializeRequest,
    InitializeResult,
    JSONRPCError,
    JSONRPCNotification,
    JSONRPCRequest,
    JSONRPCResponse,
    ListResourcesRequest,
    ListToolsRequest,
    Notification,
    Ping,
    ProgressNotification,
    Request,
    Resource,
    Result,
    ServerCapabilities,
)


class TestSerialization:
    """
    Serialization is when we convert our types to dicts.
    Deserialization is when we convert dicts into our types.
    """

    def test_request_rejects_missing_method(self):
        with pytest.raises(ValidationError):
            _ = Request(progress_token="progressing")

    def test_request_gets_progress_token_from_data(self):
        protocol_data = {"method": "test", "params": {"_meta": {"progressToken": 1}}}
        req = Request.from_protocol(protocol_data)
        assert req.method == "test"
        assert req.progress_token == 1

    def test_request_serialization_does_not_mutate_input(self):
        protocol_data = {
            "method": "test",
            "params": {"_meta": {"progressToken": "123"}},
        }
        original_data = copy.deepcopy(protocol_data)
        req = Request.from_protocol(protocol_data)
        serialized = req.to_protocol()
        assert req.method == "test"
        assert req.progress_token == "123"
        assert serialized == original_data
        assert protocol_data == original_data

    def test_request_ignores_params_if_no_progress_token_metadata(self):
        protocol_data = {
            "method": "req",
            "params": {"testing": "hi", "_meta": {"not_a_progress_token": "not"}},
        }
        req = Request.from_protocol(protocol_data)
        serialized = req.to_protocol()
        assert serialized["method"] == "req"
        assert "params" not in serialized

    def test_request_converts_snake_case_to_camelCase_output(self):
        req = Request(
            method="test",
            progress_token="123",
        )
        serialized = req.to_protocol()
        assert serialized["method"] == "test"
        assert serialized["params"]["_meta"]["progressToken"] == "123"

    def test_request_ignores_unknown_fields_without_error(self):
        protocol_data = {
            "method": "test",
            "params": {"unknown": "test"},
        }
        req = Request.from_protocol(protocol_data)
        assert req.method == "test"

    def test_request_preserves_progress_token_roundtrip(self):
        request = Request(
            method="test",
            progress_token="123",
        )
        protocol_data = request.to_protocol()
        assert protocol_data["params"]["_meta"]["progressToken"] == "123"
        reconstructed = Request.from_protocol(protocol_data)
        assert reconstructed.progress_token == "123"
        assert reconstructed.method == "test"

    def test_notification_rejects_missing_method(self):
        with pytest.raises(KeyError):
            Notification.from_protocol({"not_method": "test"})

    def test_notification_serialization_does_not_mutate_input(self):
        protocol_data = {
            "method": "notification/test",
        }
        original_data = copy.deepcopy(protocol_data)
        notif = Notification.from_protocol(protocol_data)
        serialized = notif.to_protocol()
        assert serialized == original_data
        assert protocol_data == original_data

    def test_can_initialize_empty_result(self):
        res = Result()
        assert res is not None

    def test_result_serialization_not_implemented(self):
        protocol_data = {
            "test": "result",
        }
        with pytest.raises(NotImplementedError):
            Result.from_protocol(protocol_data)

    def test_error_rejects_missing_code(self):
        with pytest.raises(KeyError):
            Error.from_protocol({"message": "test"})

    def test_error_rejects_non_integer_code(self):
        with pytest.raises(ValidationError):
            Error.from_protocol({"code": "not_an_int", "message": "test"})

    def test_error_rejects_missing_message(self):
        with pytest.raises(KeyError):
            Error.from_protocol({"code": -1, "data": "test"})

    def test_error_rejects_int_data(self):
        with pytest.raises(ValidationError):
            Error.from_protocol({"code": -1, "message": "test", "data": 1})

    def test_error_preserves_nested_dict_data_roundtrip(self):
        data = {"code": -1, "message": "test", "data": {"field": "email"}}
        err = Error.from_protocol(data)
        assert err.to_protocol() == data

    def test_error_accepts_exceptions_in_constructor(self):
        err = Error(code=-1, message="test", data=ValueError("test error"))
        result = err.to_protocol()
        assert isinstance(result["data"], str)
        print(result["data"])
        assert "ValueError" in result["data"]
        assert "test error" in result["data"]

    def test_error_accepts_exception_in_protocol_data(self):
        data = {"code": -1, "message": "test", "data": ValueError("test error")}
        err = Error.from_protocol(data)
        assert isinstance(err.data, str)
        assert "ValueError" in err.data
        assert "test error" in err.data

    def test_error_preserves_empty_string_data(self):
        err = Error(code=-1, message="test", data="")
        result = err.to_protocol()
        assert result["data"] == ""

    def test_error_preserves_empty_dict_data(self):
        err = Error(code=-1, message="test", data={})
        result = err.to_protocol()
        assert result["data"] == {}

    def test_error_captures_exception_chain(self):
        try:
            try:
                raise ValueError("inner")
            except ValueError as e:
                raise RuntimeError("outer") from e
        except RuntimeError as exc:
            err = Error(code=-1, message="test", data=exc)
            result = err.to_protocol()
            assert "direct cause" in result["data"] or "caused by" in result["data"]
            assert "ValueError" in result["data"]
            assert "inner" in result["data"]
            assert "RuntimeError" in result["data"]
            assert "outer" in result["data"]

    def test_error_omits_none_data_from_serialization(self):
        err1 = Error(code=-1, message="test")
        err2 = Error(code=-1, message="test", data=None)
        assert err1.to_protocol() == err2.to_protocol()

    def test_cancelled_notification_roundtrips_with_id_alias(self):
        protocol_data = {
            "method": "notifications/cancelled",
            "params": {"requestId": 1, "reason": "no need"},
        }
        notif = CancelledNotification.from_protocol(protocol_data)
        assert notif.method == "notifications/cancelled"
        assert notif.request_id == 1
        assert notif.reason == "no need"
        serialized = notif.to_protocol()
        assert serialized == protocol_data

    def test_ping_rejects_non_ping_request(self):
        with pytest.raises(ValueError):
            protocol_data = {"method": "not_ping"}
            _ = Ping.from_protocol(protocol_data)

    def test_ping_roundtrips(self):
        protocol_data = {"method": "ping"}
        ping = Ping.from_protocol(protocol_data)
        serialized = ping.to_protocol()
        assert serialized == protocol_data


class TestInitialization:
    """
    All initialization-related types together
    """

    def test_initialize_request(self):
        pass

    def test_initialized_notification(self):
        pass

    def test_initialize_result_roundtrip(self):
        result = InitializeResult(
            protocol_version="2025-03-26",
            capabilities=ServerCapabilities(),
            server_info=Implementation(name="test_server", version="1.0"),
        )
        protocol_data = result.to_protocol()
        print("protocol_data", protocol_data)
        print("result", result)
        reconstructed = InitializeResult.from_protocol(protocol_data)
        print("-" * 100)
        print("reconstructed", reconstructed)
        assert reconstructed == result
        assert reconstructed.protocol_version == "2025-03-26"
        assert reconstructed.capabilities is not None
        assert reconstructed.server_info.name == "test_server"
        assert reconstructed.server_info.version == "1.0"
        assert reconstructed.instructions is None


class TestResources:
    def test_list_resource_request_roundtrip_with_cursor(self):
        protocol_data = {"method": "resources/list", "params": {"cursor": "xyz"}}
        req = ListResourcesRequest.from_protocol(protocol_data)
        assert req.cursor == "xyz"
        assert req.method == "resources/list"
        serialized = req.to_protocol()
        assert serialized == protocol_data

    def test_list_resources_request_rejects_improper_method(self):
        protocol_data = {"method": "dont_list"}
        with pytest.raises(ValueError):
            ListResourcesRequest.from_protocol(protocol_data)

    def test_annotations_serializes_to_empty_dict_with_no_data(self):
        annotations = Annotations()
        protocol_data = annotations.to_protocol()
        assert protocol_data == {}

    def test_annotation_rejects_priorities_out_of_range(self):
        with pytest.raises(ValidationError):
            Annotations(priority=100)

    def test_annotation_serialize_with_data(self):
        annotation = Annotations(audience="user", priority=0.5)
        protocol_data = annotation.to_protocol()
        expeceted = {"audience": ["user"], "priority": 0.5}
        assert protocol_data == expeceted
    
    def test_normalizes_uri_to_end_with_slash_when_serializing(self):
        resource = Resource(uri="https://example.com", name="Example")
        expected = {
            "uri": "https://example.com/",
            "name": "Example",
        }
        assert resource.to_protocol() == expected

    def test_normalizes_uri_to_end_with_slash_when_serializing(self):
        resource = Resource(uri="https://example.com", name="Example")
        expected = {
            "uri": "https://example.com/",
            "name": "Example",
        }
        assert resource.to_protocol() == expected

    def test_resource_serializes_with_annotation(self):
        resource = Resource(
            uri="https://example.com",
            name="Example",
            annotations=Annotations(audience="user", priority=0.5),
        )
        expected = {
            "uri": "https://example.com/",
            "name": "Example",
            "annotations": {"audience": ["user"], "priority": 0.5},
        }
        print("expected", expected)
        print("resource", resource.to_protocol())
        assert resource.to_protocol() == expected
<<<<<<< HEAD
    
    def test_resource_rejects_invalid_uri(self):
        with pytest.raises(ValidationError):
            Resource(uri="not-a-uri", name="Test")
    
=======

    def test_resource_rejects_invalid_uri(self):
        with pytest.raises(ValidationError):
            Resource(uri="not-a-uri", name="Test")

>>>>>>> c987f34b
    def test_resource_accepts_various_uri_schemes(self):
        test_cases = [
            "file:///path/to/file.txt",
            "data:text/plain;base64,SGVsbG8=",
            "custom-scheme:resource-id",
<<<<<<< HEAD
            "urn:isbn:1234567890"
=======
            "urn:isbn:1234567890",
>>>>>>> c987f34b
        ]
        for uri in test_cases:
            resource = Resource(uri=uri, name="Test")
            print("resource", resource.uri)
            assert resource.uri is not None
<<<<<<< HEAD
    
=======

>>>>>>> c987f34b
    def test_resource_uses_protocol_aliases_for_serialization(self):
        resource = Resource(
            uri="file:///test.txt",
            name="Test File",
            mime_type="text/plain",
<<<<<<< HEAD
            size_in_bytes=1024
=======
            size_in_bytes=1024,
>>>>>>> c987f34b
        )
        result = resource.to_protocol()
        assert result["mimeType"] == "text/plain"
        assert result["size"] == 1024
        assert "mime_type" not in result
        assert "size_in_bytes" not in result
<<<<<<< HEAD
    
    def test_resource_normalizes_uri_schemes_as_expected(self):
        test_cases = [
            ("https://example.com", "https://example.com/"),  # Gets trailing slash
            ("http://example.com", "http://example.com/"),    # Gets trailing slash  
            ("file:///path/to/file.txt", "file:///path/to/file.txt"),  # No change
            ("data:text/plain;base64,SGVsbG8=", "data:text/plain;base64,SGVsbG8="),  # No change
            ("custom-scheme:resource-id", "custom-scheme:resource-id"),  # No change
            ("urn:isbn:1234", "urn:isbn:1234"),  # No change
        ]
        
=======

    def test_resource_normalizes_uri_schemes_as_expected(self):
        test_cases = [
            ("https://example.com", "https://example.com/"),  # Gets trailing slash
            ("http://example.com", "http://example.com/"),  # Gets trailing slash
            ("file:///path/to/file.txt", "file:///path/to/file.txt"),  # No change
            (
                "data:text/plain;base64,SGVsbG8=",
                "data:text/plain;base64,SGVsbG8=",
            ),  # No change
            ("custom-scheme:resource-id", "custom-scheme:resource-id"),  # No change
            ("urn:isbn:1234", "urn:isbn:1234"),  # No change
        ]

>>>>>>> c987f34b
        for input_uri, expected_uri in test_cases:
            resource = Resource(uri=input_uri, name="Test")
            assert str(resource.uri) == expected_uri


class TestTools:
    def test_list_tools_wire_format(self):
        # Verify JSON matches spec exactly
        pass

    def test_call_tool_with_arguments(self):
        # Test the complex case with nested data
        pass

    def test_invalid_wire_data(self):
        # Missing fields, wrong types, etc.
        pass

    def test_list_tools_request_minimal(self):
        # Test with no optional fields
        request = ListToolsRequest()
        protocol_data = request.to_protocol()
        reconstructed = ListToolsRequest.from_protocol(protocol_data)
        assert reconstructed == request
        assert reconstructed.cursor is None
        assert reconstructed.progress_token is None
        assert reconstructed.method == "tools/list"

    def test_list_tools_from_protocol_with_no_data_roundtrips_to_method_only(self):
        protocol_data = {"method": "tools/list"}
        request = ListToolsRequest.from_protocol(protocol_data)
        assert request.method == "tools/list"
        assert request.cursor is None
        assert request.progress_token is None
        assert request.to_protocol() == protocol_data

    def test_list_tools_request_round_trip_with_cursor_and_progress_token(self):
        request = ListToolsRequest(
            cursor="123",
            progress_token="456",
        )
        protocol_data = request.to_protocol()
        reconstructed = ListToolsRequest.from_protocol(protocol_data)
        assert reconstructed == request
        assert reconstructed.cursor == "123"
        assert reconstructed.progress_token == "456"
        assert reconstructed.method == "tools/list"

    def test_list_tools_request_wire_format(self):
        # Verify JSON matches spec exactly
        pass

    def test_progress_notification_roundtrip(self):
        protocol_data = {
            "method": "notifications/progress",
            "params": {
                "progressToken": "progress_token",
                "progress": 0.5,
                "total": 100,
                "message": "test",
            },
        }
        notif = ProgressNotification.from_protocol(protocol_data)
        assert notif.method == "notifications/progress"
        assert notif.progress_token == "progress_token"
        assert notif.progress == 0.5
        assert notif.total == 100
        assert notif.message == "test"
        serialized = notif.to_protocol()
        assert serialized == protocol_data


class TestJSONRPCSerializing:
    def test_serializes_request_with_params(self):
        req = InitializeRequest(
            clientInfo=Implementation(name="Test client", version="1"),
            capabilities=ClientCapabilities(),
        )
        jsonrpc_req = JSONRPCRequest.from_request(req, id=1)
        wire_data = jsonrpc_req.to_wire()
        expected_data = {
            "jsonrpc": JSONRPC_VERSION,
            "id": 1,
            "method": "initialize",
            "params": {
                "protocolVersion": PROTOCOL_VERSION,
                "clientInfo": {"name": "Test client", "version": "1"},
                "capabilities": {},
            },
        }
        assert wire_data == expected_data

    def test_serializes_with_cursor_for_pagination(self):
        req = ListResourcesRequest(cursor="xyz")
        jsonrpc_req = JSONRPCRequest.from_request(req, id=1)
        wire_data = jsonrpc_req.to_wire()
        expected_data = {
            "jsonrpc": JSONRPC_VERSION,
            "id": 1,
            "method": "resources/list",
            "params": {"cursor": "xyz"},
        }
        assert wire_data == expected_data

    def test_serializes_notification_with_params(self):
        notif = ProgressNotification(
            progressToken="token", progress=1, total=2, message="Halfway home!"
        )
        jsonrpc_notif = JSONRPCNotification.from_notification(notif)
        wire_data = jsonrpc_notif.to_wire()
        expected_data = {
            "jsonrpc": JSONRPC_VERSION,
            "method": "notifications/progress",
            "params": {
                "progressToken": "token",
                "progress": 1,
                "total": 2,
                "message": "Halfway home!",
            },
        }
        assert wire_data == expected_data

    def test_serializes_response_with_params(self):
        result = InitializeResult(
            capabilities=ServerCapabilities(completions={}),
            server_info=Implementation(name="test server", version="1"),
            instructions="Use me well",
        )
        jsonrpc_response = JSONRPCResponse.from_result(result=result, id=1)
        wire_data = jsonrpc_response.to_wire()
        expected_data = {
            "jsonrpc": JSONRPC_VERSION,
            "id": 1,
            "result": {
                "protocolVersion": PROTOCOL_VERSION,
                "capabilities": {"completions": {}},
                "serverInfo": {"name": "test server", "version": "1"},
                "instructions": "Use me well",
            },
        }
        assert wire_data == expected_data

    def test_serializes_error_with_error_data(self):
        err = Error(message="Bad. No good.", code=57, data="Specifics")
        jsonrpc_error = JSONRPCError.from_error(error=err, id=1)
        wire_data = jsonrpc_error.to_wire()
        expected_data = {
            "jsonrpc": JSONRPC_VERSION,
            "id": 1,
            "error": {"message": "Bad. No good.", "code": 57, "data": "Specifics"},
        }
        assert wire_data == expected_data

    def test_serializes_request_without_params(self):
        ping = Ping()
        jsonrpc_req = JSONRPCRequest.from_request(ping, id=2)
        wire_data = jsonrpc_req.to_wire()
        expected_data = {"jsonrpc": JSONRPC_VERSION, "id": 2, "method": "ping"}
        assert "params" not in wire_data
        assert wire_data["method"] == "ping"
        assert wire_data == expected_data

    def test_jsonrpc_request_is_outgoing_only(self):
        """JSONRPCRequest is designed for outgoing messages only.

        Incoming wire data should be parsed directly to typed requests,
        not through JSONRPCRequest objects.
        """
        wire_data = {
            "jsonrpc": JSONRPC_VERSION,
            "id": 1,
            "method": "initialize",
            "params": {
                "protocolVersion": PROTOCOL_VERSION,
                "clientInfo": {"name": "Test client", "version": "1"},
                "capabilities": {},
            },
        }

        # This should fail - we don't support deserializing from wire format
        with pytest.raises((ValidationError, KeyError)):
            JSONRPCRequest.model_validate(wire_data)

        # Instead, parse directly to typed request
        request = InitializeRequest.from_protocol(wire_data)
        assert request.method == "initialize"
        assert request.client_info.name == "Test client"<|MERGE_RESOLUTION|>--- conflicted
+++ resolved
@@ -283,7 +283,7 @@
         protocol_data = annotation.to_protocol()
         expeceted = {"audience": ["user"], "priority": 0.5}
         assert protocol_data == expeceted
-    
+
     def test_normalizes_uri_to_end_with_slash_when_serializing(self):
         resource = Resource(uri="https://example.com", name="Example")
         expected = {
@@ -292,14 +292,6 @@
         }
         assert resource.to_protocol() == expected
 
-    def test_normalizes_uri_to_end_with_slash_when_serializing(self):
-        resource = Resource(uri="https://example.com", name="Example")
-        expected = {
-            "uri": "https://example.com/",
-            "name": "Example",
-        }
-        assert resource.to_protocol() == expected
-
     def test_resource_serializes_with_annotation(self):
         resource = Resource(
             uri="https://example.com",
@@ -314,68 +306,35 @@
         print("expected", expected)
         print("resource", resource.to_protocol())
         assert resource.to_protocol() == expected
-<<<<<<< HEAD
-    
+
     def test_resource_rejects_invalid_uri(self):
         with pytest.raises(ValidationError):
             Resource(uri="not-a-uri", name="Test")
-    
-=======
-
-    def test_resource_rejects_invalid_uri(self):
-        with pytest.raises(ValidationError):
-            Resource(uri="not-a-uri", name="Test")
-
->>>>>>> c987f34b
+
     def test_resource_accepts_various_uri_schemes(self):
         test_cases = [
             "file:///path/to/file.txt",
             "data:text/plain;base64,SGVsbG8=",
             "custom-scheme:resource-id",
-<<<<<<< HEAD
-            "urn:isbn:1234567890"
-=======
             "urn:isbn:1234567890",
->>>>>>> c987f34b
         ]
         for uri in test_cases:
             resource = Resource(uri=uri, name="Test")
             print("resource", resource.uri)
             assert resource.uri is not None
-<<<<<<< HEAD
-    
-=======
-
->>>>>>> c987f34b
+
     def test_resource_uses_protocol_aliases_for_serialization(self):
         resource = Resource(
             uri="file:///test.txt",
             name="Test File",
             mime_type="text/plain",
-<<<<<<< HEAD
-            size_in_bytes=1024
-=======
             size_in_bytes=1024,
->>>>>>> c987f34b
         )
         result = resource.to_protocol()
         assert result["mimeType"] == "text/plain"
         assert result["size"] == 1024
         assert "mime_type" not in result
         assert "size_in_bytes" not in result
-<<<<<<< HEAD
-    
-    def test_resource_normalizes_uri_schemes_as_expected(self):
-        test_cases = [
-            ("https://example.com", "https://example.com/"),  # Gets trailing slash
-            ("http://example.com", "http://example.com/"),    # Gets trailing slash  
-            ("file:///path/to/file.txt", "file:///path/to/file.txt"),  # No change
-            ("data:text/plain;base64,SGVsbG8=", "data:text/plain;base64,SGVsbG8="),  # No change
-            ("custom-scheme:resource-id", "custom-scheme:resource-id"),  # No change
-            ("urn:isbn:1234", "urn:isbn:1234"),  # No change
-        ]
-        
-=======
 
     def test_resource_normalizes_uri_schemes_as_expected(self):
         test_cases = [
@@ -390,7 +349,6 @@
             ("urn:isbn:1234", "urn:isbn:1234"),  # No change
         ]
 
->>>>>>> c987f34b
         for input_uri, expected_uri in test_cases:
             resource = Resource(uri=input_uri, name="Test")
             assert str(resource.uri) == expected_uri
